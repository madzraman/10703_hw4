'''
    Main class for MBPO/TD3. Contains the training routine for both MBPO and TD3,
    as well as model rollout, evaluation, and graphing functions.
    You will implement part of this file.
'''
# pylint: disable=W0201, C0103,
import os
import numpy as np
import tensorflow as tf
import pybullet_envs
import gym
import matplotlib.pyplot as plt
import copy
import math

from src.utils import ReplayBuffer
from src.td3 import TD3
from src.pe_model import PE
from src.fake_env import FakeEnv

def distance(out_pi, out_pi_tilde):
    # these are the outputs from our non-pertubred and perturbed policies
    expected_over_s = tf.reduce_mean(tf.math.squared_difference(out_pi, out_pi_tilde), axis = 0) # row dimension
    d = tf.math.sqrt(tf.math.reduce_mean(expected_over_s)) 
    return d 

    

class RandomDistNetwork:
    def __init__(self, in_dim):
        self.model = tf.keras.models.Sequential(
            [tf.keras.layers.Dense(8, input_dim = in_dim, activation = 'relu'),
            tf.keras.layers.Dense(28, activation='relu'),
            tf.keras.layers.Dense(128, activation='linear')])
        
        opt = tf.keras.optimizers.Adam()

        self.model.compile(
            optimizer=opt,
            loss='mse',
            metrics=['accuracy']
        )
    def call(self, state):
        return self.model(np.asmatrix(state))
    
    def call_batch(self, state):
        return self.model.predict(np.asmatrix(state))

    def train(self, state, target_f):
        # state is a batch, target_f is output of fixed on state
        self.model.train_on_batch(state, target_f)


class MBPO:
    '''
        The main class for both TD3 and MBPO. Some of the attributes are only
        used for MBPO and not for TD3. But notice that the vast majority
        of code is shared.
    '''
    def __init__(self, train_kwargs, model_kwargs, TD3_kwargs):
        # shared training parameters
        self.enable_MBPO = train_kwargs["enable_MBPO"]
        self.policy_name = train_kwargs["policy"]
        self.env_name = train_kwargs["env_name"]
        self.seed = train_kwargs["seed"] #random-seed
        self.load_model = train_kwargs["load_model"]
        self.max_timesteps = train_kwargs["max_timesteps"] #maximum real-env timestemps
        self.start_timesteps = train_kwargs["start_timesteps"] #burn-in period
        self.batch_size = train_kwargs["batch_size"]
        self.eval_freq = train_kwargs["eval_freq"] #Model evaluation frequency
        self.save_model = train_kwargs["save_model"]
        self.expl_noise = train_kwargs["expl_noise"] #TD3 exploration noise

        # MBPO parameters. Pseudocode refers to MBPO pseudocode in writeup.
        self.model_rollout_batch_size = train_kwargs["model_rollout_batch_size"]
        self.num_rollouts_per_step = train_kwargs["num_rollouts_per_step"] #M in pseudocode
        self.rollout_horizon = train_kwargs["rollout_horizon"] #k in pseudocode
        self.model_update_freq = train_kwargs["model_update_freq"] #E in pseudocode
        self.num_gradient_updates = train_kwargs["num_gradient_updates"] #G in pseudocode
        self.percentage_real_transition = train_kwargs["percentage_real_transition"]

        # TD3 agent parameters
        self.discount = TD3_kwargs["discount"] #discount factor
        self.tau = TD3_kwargs["tau"] #target network update rate
        self.policy_noise = TD3_kwargs["policy_noise"] #sigma in Target Policy Smoothing
        self.noise_clip = TD3_kwargs["noise_clip"] #c in Target Policy Smoothing
        self.policy_freq = TD3_kwargs["policy_freq"] #d in TD3 pseudocode

<<<<<<< HEAD
        self.explore = "iid" # where we'll change 
=======
        self.explore = "param" # where we'll change 
>>>>>>> 65808b0f
        self.iid_sigma = 0.3
        
        self.corr_sigma = 0.2
        self.theta = 0.15 # corr
        self.delta_t = 0.01 # corr

        self.param_sigma = 0.1
        self.param_alpha = 1.01

        # Dynamics model parameters
        self.num_networks = model_kwargs["num_networks"] #number of networks in ensemble
        self.num_elites = model_kwargs["num_elites"] #number of elites used to predict
        self.model_lr = model_kwargs["model_lr"] #learning rate for dynamics model

        # Since dynamics model remains unchanged every epoch
        # We can perform the following optimization:
        # instead of sampling M rollouts every step for E steps, sample B * M rollouts per
        # epoch, where each epoch is just E environment steps.
        self.rollout_batch_size = self.model_rollout_batch_size * self.num_rollouts_per_step
        # Number of steps in FakeEnv
        self.fake_env_steps = 0

    def eval_policy(self, eval_episodes=10):
        '''
            Runs policy for eval_episodes and returns average reward.
            A fixed seed is used for the eval environment.
            Do not modify.
        '''
        env_name = self.env_name
        seed = self.seed
        policy = self.policy

        eval_env = gym.make(env_name)
        eval_env.seed(seed + 100)

        avg_reward = 0.
        for _ in range(eval_episodes):
            state, done = eval_env.reset(), False
            while not done:
                action = policy.select_action(np.array(state))
                state, reward, done, _ = eval_env.step(action)
                avg_reward += reward

        avg_reward /= eval_episodes

        print("---------------------------------------")
        print(f"Evaluation over {eval_episodes} episodes: {avg_reward:.3f}")
        print("---------------------------------------")
        return avg_reward

    def init_models_and_buffer(self):
        '''
            Initialize the PE dynamics model, the TD3 policy, and the two replay buffers.
            The PE dynamics model and the replay_buffer_Model will not be used if MBPO is disabled.
            Do not modify.
        '''
        self.file_name = f"{self.policy_name}_{self.env_name}_{self.seed}"
        print("---------------------------------------")
        print(f"Policy: {self.policy_name}, Env: {self.env_name}, Seed: {self.seed}")
        print("---------------------------------------")

        if not os.path.exists("./results"):
            os.makedirs("./results")

        if self.save_model and not os.path.exists("./models"):
            os.makedirs("./models")

        tf.random.set_seed(self.seed)
        np.random.seed(self.seed)

        env = gym.make(self.env_name)
        state_dim = env.observation_space.shape[0]
        action_dim = env.action_space.shape[0]
        max_action = float(env.action_space.high[0])

        self.state_dim = state_dim
        self.action_dim = action_dim
        
        self.max_action = max_action

        td3_kwargs = {
            "state_dim": state_dim,
            "action_dim": action_dim,
            "max_action": max_action,
            "discount": self.discount,
            "tau": self.tau,
        }

        # Target policy smoothing is scaled wrt the action scale
        td3_kwargs["policy_noise"] = self.policy_noise * max_action
        td3_kwargs["noise_clip"] = self.noise_clip * max_action
        td3_kwargs["policy_freq"] = self.policy_freq

        model_kwargs = {
            "state_dim": state_dim,
            "action_dim": action_dim,
            "num_networks": self.num_networks,
            "num_elites": self.num_elites,
            "learning_rate": self.model_lr,
        }

        self.policy = TD3(**td3_kwargs) #TD3 policy
        self.model = PE(**model_kwargs) #Dynamics model
        self.fake_env = FakeEnv(self.model) #FakeEnv to help model unrolling

        if self.load_model != "":
            policy_file = self.file_name if self.load_model == "default" else self.load_model
            self.policy.load(f"./models/{policy_file}")

        self.replay_buffer_Env = ReplayBuffer(state_dim, action_dim)
        self.replay_buffer_Model = ReplayBuffer(state_dim, action_dim)

        if self.explore == "dist":
            # init random dist. models
            self.fixed_network = RandomDistNetwork(self.state_dim)
            self.predictor_nework = RandomDistNetwork(self.state_dim) # f-hat 


    def get_action_policy(self, state):
        '''
            Adds exploration noise to an action returned by the TD3 actor.
        '''
        if self.explore == "iid":
            action = (self.policy.select_action(np.array(state)) + self.iid_sigma * np.random.normal(0, 1, size=self.action_dim)).clip(-self.max_action, self.max_action)
        
        if self.explore == "corr":  
            z = np.random.normal(0, 1, size = self.action_dim)
<<<<<<< HEAD
            ou_noise = self.prev_noise - self.theta * self.prev_noise * self.delta_t + self.corr_sigma * math.sqrt(self.delta_t) * z # neg in  second term cancels (mu = 0) 
=======
            ou_noise = self.prev_noise - self.theta * self.prev_noise * self.delta_t + self.corr_sigma * math.sqrt(self.delta_t) * z # fixed sign # neg in  second term cancels (mu = 0) 
>>>>>>> 27e10200d45711f229c1e1a55ac03eeb9eef33db
            action = (self.policy.select_action(np.array(state)) + ou_noise).clip(-self.max_action, self.max_action)
            self.prev_noise = ou_noise
        
        if self.explore == "param":    
            state = tf.convert_to_tensor(np.array(state).reshape(1, -1))
            state = tf.cast(state, dtype = "float32")
            action = (self.policy.actor_perturb(state).numpy().flatten()).clip(-self.max_action, self.max_action)
        
        if self.explore == "dist":
            action = self.policy.select_action(np.array(state)).clip(-self.max_action, self.max_action)
        return action

    def get_action_policy_batch(self, state):
        '''
            Adds exploration noise to a batch of actions returned by the TD3 actor.
        '''
        assert len(state.shape) == 2 and state.shape[1] == self.state_dim
        action = (
            self.policy.select_action_batch(np.array(state))
            + np.random.normal(0, self.max_action * self.expl_noise,
                               size=(state.shape[0], self.action_dim))
        ).clip(-self.max_action, self.max_action)
        # Numpy array!
        return action.astype(np.float32)



    # TODO: # 2
    def model_rollout(self):
        '''
            This function performs the model-rollout in batch mode for MBPO.
            This rollout is performed once per epoch, and we sample B * M rollouts.
            First, sample B * M transitions from the real environment replay buffer.
            We get B * M states from these transitions.
            Next, predict the action with exploration noise at these states using the TD3 actor.
            Then, use the step() function in FakeEnv to get the next state, reward and done signal.
            Add the new transitions from model to the model replay buffer.
            Continue until you rollout k steps for each of your B * M starting states, or you
            reached episode end for all starting states.
        '''
        rollout_batch_size = self.rollout_batch_size # B times M
        print('[ Model Rollout ] Starting  Rollout length: {} | Batch size: {}'.format(
            self.rollout_horizon, rollout_batch_size
        ))
        unit_batch_size = self.model_rollout_batch_size # B?

        batch_pass = self.num_rollouts_per_step # M 
        print('Batch pass:', batch_pass)

        # populate this variable with total number of model transitions collected
        total_steps = 0
        for j in range(batch_pass): # M 
            # print(j)
            if j == batch_pass - 1: # deals with remainders
                if rollout_batch_size % unit_batch_size != 0:
                    unit_batch_size = rollout_batch_size % unit_batch_size
            # For M loops, use batch size B
            states, _ , _ , _ , _ = self.replay_buffer_Env.sample(batch_size=unit_batch_size) # B 
            done = np.zeros((2,), dtype = bool) # reset to handle loop gaurd
            k = 0 ## ^^
            while (k < self.rollout_horizon) and (not np.all(done)):
                # print("Total steps:", total_steps)
                noise = tf.clip_by_value(tf.random.normal((unit_batch_size, self.action_dim)) * self.policy_noise, -self.noise_clip, self.noise_clip)
                next_actions = tf.clip_by_value(self.policy.actor.call(states) + noise, -self.max_action, self.max_action)
                # print("clipped")
                next_states, rewards, done = self.fake_env.step(states, next_actions)
                # print("stepped")
                # hint: make use of self.fake_env. Checkout documentation for FakeEnv.py
                # print("sizer before", self.replay_buffer_Model.size)
                # print("REWARDS:", rewards)
                self.replay_buffer_Model.add_batch(states, next_actions, next_states, rewards, done)
                # print("Size after:", self.replay_buffer_Model.size)
                states = next_states # maybe don't need to copy? or tf.identity?
                total_steps = total_steps + unit_batch_size # each loop we transition model batch size times
                k = k + 1 # 
                # print("Done", done)
                # print("reduced done", tf.math.reduce_all(done))
            # raise NotImplementedError

        print('[ Model Rollout ] Added: {:.1e} | Model pool: {:.1e} (max {:.1e})'.format(
            total_steps, self.replay_buffer_Model.size, self.replay_buffer_Model.max_size
        ))

        self.fake_env_steps += total_steps


    # TODO: # 1
    # TODO: # 2 modify
    def prepare_mixed_batch(self):
        '''
            TODO: implement the mixed batch for MBPO
            Prepare a mixed batch of state, action, next_state, reward and not_done for TD3.
            This function should output 5 tf tensors:
            state, shape (self.batch_size, state_dim)
            action, shape (self.batch_size, action_dim)
            next_state, shape (self.batch_size, state_dim)
            reward, shape (self.batch_size, 1)
            not_done, shape (self.batch_size, 1)
            If MBPO is enabled, each of the 5 tensors should a mixture of samples from the
            real environment replay buffer and model replay buffer. Percentage of samples
            from real environment should match self.percentage_real_transition
            If MBPO is disabled, then simply sample a batch from real environment replay buffer.
        '''
        if self.enable_MBPO:
            real_number = int(self.percentage_real_transition * self.batch_size)
            model_number = int(self.batch_size - real_number)

            # Real
            state_e, action_e, next_state_e, reward_e, not_done_e = self.replay_buffer_Env.sample(real_number)

            # model 
            state_m, action_m, next_state_m, reward_m, not_done_m = self.replay_buffer_Model.sample(model_number)
      
            # concat
            state = tf.concat([state_e, state_m], 0)
            action = tf.concat([action_e, action_m], 0)
            next_state = tf.concat([next_state_e, next_state_m], 0)
            reward = tf.concat([reward_e, reward_m], 0)
            not_done = tf.concat([not_done_e, not_done_m], 0)         

        else: # not MBPO 
            state, action, next_state, reward, not_done = self.replay_buffer_Env.sample(self.batch_size)
        return  state, action, next_state, reward, not_done

    def plot_training_curves(self, evaluations, evaluate_episodes, evaluate_timesteps):
        '''
            Plotting script. You should include these plots in the writeup.
            Do not modify.
        '''
        fig, (ax1, ax2) = plt.subplots(1, 2, figsize=(16, 6))
        ax1.plot(evaluate_episodes, evaluations)
        ax1.set_xlabel("Training Episodes")
        ax1.set_ylabel("Evaluation Reward")
        ax1.set_title("Reward vs Training Episodes")
        ax2.plot(evaluate_timesteps, evaluations)
        ax2.set_xlabel("Training Timesteps")
        ax2.set_ylabel("Evaluation Reward")
        ax2.set_title("Reward vs Training Timesteps")
        if self.enable_MBPO:
            algo_str = "MBPO"
        else:
            algo_str = "TD3"
        fig.suptitle("Training Curves for " + algo_str, fontsize=20)
        fig.savefig("./results/training_curve_{}.png".format(algo_str))



    # TODO: # 1
    # TODO: # 2 modify
    def train(self):
        '''
            Main training loop for both TD3 and MBPO. See Figure 2 in writeup.
        '''
        E = 1000
        # avg_training_rewards = np.zeros(E)
        training_rewards = np.zeros((3, E)) # 2D array, num episode cols num seeds rows
        for seed in range(3): # 3 seeds
            print(seed)
            self.seed += seed
            self.init_models_and_buffer()
            self.param_sigma = 0.1
            env = gym.make(self.env_name)
            # Set seeds
            env.seed(self.seed)

            # Evaluate untrained policy (HW 4)
            # evaluations = [self.eval_policy()]
            # evaluate_timesteps = [0]
            # evaluate_episodes = [0]

            state, done = env.reset(), False

            # You may want to set episode_reward appropriately
            episode_reward = 0
            episode_timesteps = 0
            episode_num = 0

            
            t = 0
            
            if self.explore == "corr":
                self.prev_noise = np.random.normal(self.action_dim) 

            if self.explore == "param":
                self.policy.actor_perturb = copy.deepcopy(self.policy.actor)
                old_weights = np.array(self.policy.actor.trainable_weights)
                # print("OLD WEIGHTS SHAPE", len(old_weights))
                # for i in range(len(old_weights)):
                #     w = np.asmatrix(self.policy.actor.layers[i].get_weights())
                #     noise = self.param_sigma * np.random.normal(size = np.shape(w))
                #     layer = self.policy.actor_perturb.layers[i]
                #     layer.set_weights(w + noise)
                noise = np.random.normal(size = old_weights.shape)
                self.policy.actor_perturb.set_weights(old_weights + self.param_sigma * noise)

            while (episode_num < E):
            # for t in range(int(self.max_timesteps)):
                
                episode_timesteps += 1
                
                # Select action randomly or according to policy
                if t < self.start_timesteps:
                    action = env.action_space.sample()
                else:
                    action = self.get_action_policy(state)
                    # Perform model rollout and model training at appropriate timesteps 
                    if ((t-self.start_timesteps) % self.model_update_freq == 0) and self.enable_MBPO: # want to run at beginning 
                            self.model.train(self.replay_buffer_Env)
                            self.model_rollout()
    

                # Perform action 
                new_state, reward, done, _ = env.step(action)
                episode_reward+= reward
                # Store data in replay buffer
                if self.explore == "dist":
                    # add noise to reward
                    f_hat_pred = self.predictor_nework.call(new_state)
                    f_pred = self.fixed_network.call(new_state)
                    i_t = tf.math.reduce_sum(tf.math.squared_difference(f_hat_pred, f_pred), [0, 1]).numpy() 
                    reward = reward + i_t

                self.replay_buffer_Env.add(state, action, new_state, reward, done)
                state = new_state


                # Train agent after collecting sufficient data
                if t >= self.start_timesteps:
                    if self.enable_MBPO:
                        # Perform multiple gradient steps per environment step for MBPO
                        for _ in range(self.num_gradient_updates):
                            # print(self.replay_buffer_Model.size)
                            state_t, action_t, next_state_t, reward_t, not_done_t  = self.prepare_mixed_batch()
                            self.policy.train_on_batch(state_t, action_t, next_state_t, reward_t, not_done_t)
                    else: # TD3
                        state_t, action_t, next_state_t, reward_t, not_done_t  = self.prepare_mixed_batch()
                        self.policy.train_on_batch(state_t, action_t, next_state_t, reward_t, not_done_t)
                        if self.explore == "dist":
                            output_f = self.fixed_network.call_batch(state_t) 
                            self.predictor_nework.train(state_t, output_f) # train f-hat 


                
                

                if done:
                    print("REWARD:", reward)
                    # +1 to account for 0 indexing. +0 on ep_timesteps since it will increment +1 even if done=True
                    print(f"Total T: {t+1} Episode Num: {episode_num+1} Episode T: {episode_timesteps} Reward: {episode_reward:.3f}")
                    training_rewards[seed, episode_num] = episode_reward
                    
                    # Reset environment
                    if self.explore == "corr":
                        self.prev_noise = np.random.normal(self.action_dim) 
                    if self.explore == "param":
                        self.policy.actor_perturb = copy.deepcopy(self.policy.actor)
                        old_weights = np.array(self.policy.actor.trainable_weights)

                        # print("OLD WEIGHTS SHAPE", len(old_weights))
                        # for i in range(len(old_weights)):
                        #     w = np.asmatrix(self.policy.actor.layers[i].get_weights())
                        #     noise = self.param_sigma * np.random.normal(size = np.shape(w))
                        #     layer = self.policy.actor_perturb.layers[i]
                        #     layer.set_weights(w + noise)
                        noise = np.random.normal(size = old_weights.shape)
                        self.policy.actor_perturb.set_weights(old_weights + self.param_sigma * noise)
                        state_in, _, _, _, _  = self.prepare_mixed_batch()
                        pertub_out = self.policy.actor_perturb.predict(np.asmatrix(state_in.numpy()))
                        out = self.policy.actor.predict(np.asmatrix(state_in.numpy()))
                        d = distance(out, pertub_out)
                        if d < self.param_sigma:
                            self.param_sigma = self.param_alpha * self.param_sigma
                        else:
                            self.param_sigma = (1 / self.param_alpha) * self.param_sigma



                    state, done = env.reset(), False
                    episode_reward = 0
                    episode_timesteps = 0
                    episode_num += 1

                t += 1
                # Evaluate episode (from HW 4)
                # if (t + 1) % self.eval_freq == 0:
                #     evaluations.append(self.eval_policy())
                #     evaluate_episodes.append(episode_num+1)
                #     evaluate_timesteps.append(t+1)
                #     if len(evaluations) > 5 and np.mean(evaluations[-5:]) > 990:
                #         self.plot_training_curves(evaluations, evaluate_episodes, evaluate_timesteps)
                #     np.save(f"./results/{self.file_name}", evaluations)
                #     if self.save_model:
                #         self.policy.save(f"./models/{self.file_name}")
        print(training_rewards)
        avg_training_rewards = np.mean(training_rewards, axis = 0) # get column averages 
        print("now plot")
        print("avg training rewards", avg_training_rewards)
        # avg_training_rewards /= 3
        
        plt.figure(figsize=(12, 8))
        # linestyles = ['--', '-.', ':']
        for s in range(3):
            plt.plot([i for i in range(E)], training_rewards[s,], label = "Seed %s" % s)
        print("ave line")
        plt.plot([i for i in range(E)], avg_training_rewards, label = "Average", alpha = .3, color = "k")
        plt.legend(loc = "upper left")
        plt.xlabel("Episode Num")
        plt.ylabel("Average training reward")
        plt.title("MountainCarContinuous-v0, Exploration type: %s" % self.explore)
        plt.savefig(("MountainCarContinuous-v0_%s" % self.explore) + ".png", dpi = 300)

            <|MERGE_RESOLUTION|>--- conflicted
+++ resolved
@@ -86,11 +86,8 @@
         self.noise_clip = TD3_kwargs["noise_clip"] #c in Target Policy Smoothing
         self.policy_freq = TD3_kwargs["policy_freq"] #d in TD3 pseudocode
 
-<<<<<<< HEAD
         self.explore = "iid" # where we'll change 
-=======
-        self.explore = "param" # where we'll change 
->>>>>>> 65808b0f
+
         self.iid_sigma = 0.3
         
         self.corr_sigma = 0.2
@@ -218,11 +215,7 @@
         
         if self.explore == "corr":  
             z = np.random.normal(0, 1, size = self.action_dim)
-<<<<<<< HEAD
             ou_noise = self.prev_noise - self.theta * self.prev_noise * self.delta_t + self.corr_sigma * math.sqrt(self.delta_t) * z # neg in  second term cancels (mu = 0) 
-=======
-            ou_noise = self.prev_noise - self.theta * self.prev_noise * self.delta_t + self.corr_sigma * math.sqrt(self.delta_t) * z # fixed sign # neg in  second term cancels (mu = 0) 
->>>>>>> 27e10200d45711f229c1e1a55ac03eeb9eef33db
             action = (self.policy.select_action(np.array(state)) + ou_noise).clip(-self.max_action, self.max_action)
             self.prev_noise = ou_noise
         
